name:                small-programming-language
version:             0.1.0.0
license-file:        LICENSE
author:              Connor Cahoon, Sam Schweigel
build-type:          Simple

executable small-programming-language
<<<<<<< HEAD
  main-is:             Graphics.hs
=======
  main-is:             Main.hs
  ghc-options:         -Wall
>>>>>>> 3e547777
  build-depends:       base >=4.14 && <4.15
                     , containers
                     , megaparsec
                     , gloss == 1.13.2.1
                     , mtl >= 2.2.2
                     , parser-combinators
  hs-source-dirs:      src
  default-language:    Haskell2010
  other-modules:       Interpreter
                     , Parser
                     , Syntax
                     , Utils
                     , Runtime<|MERGE_RESOLUTION|>--- conflicted
+++ resolved
@@ -5,12 +5,8 @@
 build-type:          Simple
 
 executable small-programming-language
-<<<<<<< HEAD
-  main-is:             Graphics.hs
-=======
   main-is:             Main.hs
   ghc-options:         -Wall
->>>>>>> 3e547777
   build-depends:       base >=4.14 && <4.15
                      , containers
                      , megaparsec
