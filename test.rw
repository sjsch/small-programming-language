<<<<<<< HEAD
y = true
print (y)
print (!y)
=======
func fib(n) {
  if n < 3 {
    1
  } else {
    fib(n - 1) + fib(n - 2)
  }
}
>>>>>>> a136c7f1
<|MERGE_RESOLUTION|>--- conflicted
+++ resolved
@@ -1,13 +1,3 @@
-<<<<<<< HEAD
 y = true
 print (y)
-print (!y)
-=======
-func fib(n) {
-  if n < 3 {
-    1
-  } else {
-    fib(n - 1) + fib(n - 2)
-  }
-}
->>>>>>> a136c7f1
+print (!y)